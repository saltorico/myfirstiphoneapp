import Combine
import CoreLocation
import SwiftUI
import UserNotifications

@MainActor
final class WeatherAgent: ObservableObject {
    @Published var locationQuery: String {
        didSet {
            if isSettingLocationFromSuggestion {
                isSettingLocationFromSuggestion = false
            } else {
                selectedCoordinate = nil
                locationSuggestions = []
            }
            lastResolvedCoordinate = nil
            providerLinkURL = nil
            lastForecast = nil
            saveSettings()
        }
    }
    @Published var checkFrequency: CheckFrequency {
        didSet { scheduleTimerIfNeeded(); saveSettings() }
    }
    @Published var notifyOnEveryCheck: Bool {
        didSet { saveSettings() }
    }
    @Published var lookaheadWindow: RainLookahead {
        didSet {
            saveSettings()
            if let coordinate = lastResolvedCoordinate {
                providerLinkURL = weatherService.forecastLink(for: coordinate, lookahead: lookaheadWindow)
            }
        }
    }
    @Published private(set) var isPerformingCheck = false
    @Published private(set) var isResolvingLocation = false
    @Published private(set) var isSearchingLocations = false
    @Published var isAgentActive: Bool {
        didSet { saveSettings() }
    }
    @Published private(set) var nextScheduledCheck: Date?
    @Published private(set) var lastChecked: Date?
    @Published private(set) var lastResult: RainResult?
    @Published private(set) var statusMessage: String?
    @Published private(set) var lastForecast: RainForecast?
    @Published private(set) var locationSuggestions: [LocationSuggestion] = []
    @Published private(set) var providerLinkURL: URL?

    private var timerCancellable: AnyCancellable?
    private var shouldIgnoreToggleEvent = false
    private let settingsStore = UserDefaults.standard
    private let notificationManager = NotificationManager()
    private let weatherService = WeatherService()
    private let locationFetcher = LocationFetcher()
    private var selectedCoordinate: CLLocationCoordinate2D?
    private var isSettingLocationFromSuggestion = false
    private var lastResolvedCoordinate: CLLocationCoordinate2D?

    init() {
        locationQuery = settingsStore.string(forKey: SettingsKey.locationQuery.rawValue) ?? ""
        checkFrequency = CheckFrequency(rawValue: settingsStore.integer(forKey: SettingsKey.frequency.rawValue)) ?? .everyHour
        notifyOnEveryCheck = settingsStore.bool(forKey: SettingsKey.notifyEveryCheck.rawValue)
        lookaheadWindow = RainLookahead(rawValue: settingsStore.integer(forKey: SettingsKey.lookahead.rawValue)) ?? .twelveHours
        isAgentActive = settingsStore.bool(forKey: SettingsKey.agentActive.rawValue)

        if isAgentActive {
            scheduleTimerIfNeeded()
        }
    }

    func handleToggleChange(isEnabled: Bool) async {
        if shouldIgnoreToggleEvent {
            shouldIgnoreToggleEvent = false
            return
        }

        if isEnabled {
            guard !locationQuery.trimmingCharacters(in: .whitespaces).isEmpty else {
                revertToggle()
                statusMessage = "Enter a location before enabling the agent."
                return
            }
            let granted = await notificationManager.requestAuthorization()
            if !granted {
                statusMessage = "Notification permission denied. Enable it in Settings to receive alerts."
            }
            scheduleTimerIfNeeded()
            statusMessage = "The agent will check every \(checkFrequency.description)."
            await performScheduledCheck()
        } else {
            timerCancellable?.cancel()
            nextScheduledCheck = nil
            statusMessage = "Agent disabled."
        }
    }

    func performManualCheck() async {
        await runCheck(reason: .manual)
    }

    func performScheduledCheck() async {
        await runCheck(reason: .scheduled)
    }

    func useCurrentLocation() async {
        isResolvingLocation = true
        defer { isResolvingLocation = false }

        do {
            let location = try await locationFetcher.currentLocation()
            let placemarks = try await geocode(location: location)
            if let placemark = placemarks.first {
                isSettingLocationFromSuggestion = true
                locationQuery = placemark.compactAddress ?? ""
                selectedCoordinate = placemark.location?.coordinate
                statusMessage = "Using \(locationQuery)"
            }
        } catch WeatherError.locationNotFound {
            statusMessage = "Unable to determine your current location."
        } catch {
            statusMessage = "Could not resolve current location: \(error.localizedDescription)"
        }
    }

    func searchLocationMatches() async {
        let trimmedQuery = locationQuery.trimmingCharacters(in: .whitespacesAndNewlines)
        guard !trimmedQuery.isEmpty else {
            locationSuggestions = []
            statusMessage = "Enter a location to search for matches."
            return
        }

        isSearchingLocations = true
        defer { isSearchingLocations = false }

        do {
            locationSuggestions = []
            let placemarks = try await geocode(query: trimmedQuery)
            let suggestions = placemarks.compactMap(LocationSuggestion.init)
            locationSuggestions = suggestions
            if suggestions.isEmpty {
                statusMessage = "No matching locations found."
            } else {
                statusMessage = "Select a location below."
            }
        } catch WeatherError.locationNotFound {
            locationSuggestions = []
            statusMessage = "Could not find any locations matching that search."
        } catch {
            locationSuggestions = []
            statusMessage = "Location lookup failed: \(error.localizedDescription)"
        }
    }

    func selectSuggestion(_ suggestion: LocationSuggestion) {
        isSettingLocationFromSuggestion = true
        locationQuery = suggestion.displayName
        selectedCoordinate = suggestion.coordinate
        locationSuggestions = []
        statusMessage = "Using \(suggestion.displayName)"
    }

    func dismissSchedule() {
        scheduleTimerIfNeeded()
    }

    private func geocode(location: CLLocation) async throws -> [CLPlacemark] {
        try await withCheckedThrowingContinuation { continuation in
            CLGeocoder().reverseGeocodeLocation(location) { placemarks, error in
                if let error {
                    continuation.resume(throwing: error)
                } else {
                    continuation.resume(returning: placemarks ?? [])
                }
            }
        }
    }

    private func coordinates(for query: String) async throws -> CLLocationCoordinate2D {
        if let selectedCoordinate, query == locationQuery {
            return selectedCoordinate
        }

        let placemarks = try await geocode(query: query)
        guard let coordinate = placemarks.first?.location?.coordinate else {
            throw WeatherError.locationNotFound
        }
        return coordinate
    }

    private func geocode(query: String) async throws -> [CLPlacemark] {
        try await withCheckedThrowingContinuation { continuation in
            CLGeocoder().geocodeAddressString(query) { placemarks, error in
                if let error {
                    continuation.resume(throwing: error)
                } else if let placemarks, !placemarks.isEmpty {
                    continuation.resume(returning: placemarks)
                } else {
                    continuation.resume(throwing: WeatherError.locationNotFound)
                }
            }
        }
    }

    private func runCheck(reason: CheckReason) async {
        guard !locationQuery.trimmingCharacters(in: .whitespaces).isEmpty else {
            statusMessage = "Please enter a location first."
            return
        }

        if isPerformingCheck { return }

        isPerformingCheck = true
        statusMessage = reason == .manual ? "Checking now…" : "Scheduled check running…"
        providerLinkURL = nil
        lastForecast = nil
        do {
            let coordinate = try await coordinates(for: locationQuery)
            lastResolvedCoordinate = coordinate
            let forecast = try await weatherService.fetchForecast(for: coordinate, lookahead: lookaheadWindow)
            handleForecast(forecast, reason: reason)
        } catch WeatherError.locationNotFound {
            statusMessage = "Could not resolve that location. Please refine your search."
        } catch {
            statusMessage = "Weather check failed: \(error.localizedDescription)"
        }
        isPerformingCheck = false
        lastChecked = Date()
        scheduleTimerIfNeeded()
    }

    private func handleForecast(_ forecast: RainForecast, reason: CheckReason) {
        let result = RainResult(forecast: forecast)
        lastResult = result
        lastForecast = forecast

        if result.isRainLikely {
            let body = "Rain is expected around \(result.likelyTime.formatted(date: .omitted, time: .shortened))."
            notificationManager.sendNotification(title: "Rain likely today", body: body)
        } else if notifyOnEveryCheck {
            notificationManager.sendNotification(title: "No rain detected", body: "The latest check for \(locationQuery) looks dry.")
        }

        statusMessage = result.summary
        if let coordinate = lastResolvedCoordinate {
            providerLinkURL = weatherService.forecastLink(for: coordinate, lookahead: lookaheadWindow)
        }
    }

    private func scheduleTimerIfNeeded() {
        timerCancellable?.cancel()
        guard isAgentActive else { return }

        let interval = checkFrequency.timeInterval
        let next = Date().addingTimeInterval(interval)
        nextScheduledCheck = next

        timerCancellable = Timer.publish(every: interval, tolerance: interval * 0.1, on: .main, in: .common)
            .autoconnect()
            .sink { [weak self] _ in
                Task { [weak self] in
                    guard let self else { return }
                    await self.performScheduledCheck()
                }
            }
    }

    private func saveSettings() {
        settingsStore.set(locationQuery, forKey: SettingsKey.locationQuery.rawValue)
        settingsStore.set(checkFrequency.rawValue, forKey: SettingsKey.frequency.rawValue)
        settingsStore.set(isAgentActive, forKey: SettingsKey.agentActive.rawValue)
        settingsStore.set(notifyOnEveryCheck, forKey: SettingsKey.notifyEveryCheck.rawValue)
        settingsStore.set(lookaheadWindow.rawValue, forKey: SettingsKey.lookahead.rawValue)
    }

    private func revertToggle() {
        shouldIgnoreToggleEvent = true
        isAgentActive = false
    }

    enum CheckReason {
        case manual
        case scheduled
    }

    enum SettingsKey: String {
        case locationQuery
        case frequency
        case agentActive
        case notifyEveryCheck
        case lookahead
    }

}

extension WeatherAgent {
    struct LocationSuggestion: Identifiable {
        let id = UUID()
        let title: String
        let subtitle: String?
        let coordinate: CLLocationCoordinate2D

        init?(placemark: CLPlacemark) {
            guard let coordinate = placemark.location?.coordinate else { return nil }
            self.coordinate = coordinate

            if let locality = placemark.locality {
                title = locality
                if let administrativeArea = placemark.administrativeArea, let country = placemark.country {
                    subtitle = "\(administrativeArea), \(country)"
                } else if let administrativeArea = placemark.administrativeArea {
                    subtitle = administrativeArea
                } else {
                    subtitle = placemark.country
                }
            } else if let name = placemark.name {
                title = name
                let address = placemark.compactAddress
                subtitle = address == name ? nil : address
            } else if let address = placemark.compactAddress {
                title = address
                subtitle = nil
            } else {
                return nil
            }
        }

        var displayName: String {
            if let subtitle, !subtitle.isEmpty {
                if subtitle.contains(title) {
                    return subtitle
                }
                return "\(title), \(subtitle)"
            }
            return title
        }
    }
}

extension WeatherAgent {
    static var preview: WeatherAgent {
        let agent = WeatherAgent()
        agent.locationQuery = "Seattle, WA"
        agent.lastChecked = Date()
        agent.lastResult = RainResult.mock
        let now = Date()
        let calendar = Calendar.current
        let next24 = (0..<24).compactMap { offset -> RainForecast.DataPoint? in
            guard let date = calendar.date(byAdding: .hour, value: offset, to: now) else { return nil }
            let probability = min(100, Double(20 + offset * 5))
            return RainForecast.DataPoint(date: date, probability: probability, rainfallAmount: Double(offset) * 0.05)
        }
        let lookaheadPoints = Array(next24.prefix(12))
        agent.lastForecast = RainForecast(points: lookaheadPoints,
                                          next24HourPoints: next24,
<<<<<<< HEAD
                                          allPoints: next24,
=======
>>>>>>> 1ed9953f
                                          timezone: .current,
                                          lookaheadHours: 12)
        agent.statusMessage = "Preview data"
        return agent
    }
}

extension CLPlacemark {
    var compactAddress: String? {
        var components: [String] = []
        if let locality { components.append(locality) }
        if let administrativeArea { components.append(administrativeArea) }
        if let country, components.isEmpty { components.append(country) }
        return components.isEmpty ? nil : components.joined(separator: ", ")
    }
}

private final class LocationFetcher: NSObject, CLLocationManagerDelegate {
    private let manager = CLLocationManager()
    private var continuation: CheckedContinuation<CLLocation, Error>?

    override init() {
        super.init()
        manager.delegate = self
    }

    func currentLocation() async throws -> CLLocation {
        guard CLLocationManager.locationServicesEnabled() else {
            throw WeatherError.locationNotFound
        }

        manager.desiredAccuracy = kCLLocationAccuracyHundredMeters
        manager.requestWhenInUseAuthorization()

        return try await withCheckedThrowingContinuation { continuation in
            self.continuation = continuation
            manager.requestLocation()
        }
    }

    func locationManager(_ manager: CLLocationManager, didUpdateLocations locations: [CLLocation]) {
        guard let continuation else { return }
        self.continuation = nil
        if let location = locations.last {
            continuation.resume(returning: location)
        } else {
            continuation.resume(throwing: WeatherError.locationNotFound)
        }
    }

    func locationManager(_ manager: CLLocationManager, didFailWithError error: Error) {
        guard let continuation else { return }
        self.continuation = nil
        continuation.resume(throwing: error)
    }
}<|MERGE_RESOLUTION|>--- conflicted
+++ resolved
@@ -354,10 +354,6 @@
         let lookaheadPoints = Array(next24.prefix(12))
         agent.lastForecast = RainForecast(points: lookaheadPoints,
                                           next24HourPoints: next24,
-<<<<<<< HEAD
-                                          allPoints: next24,
-=======
->>>>>>> 1ed9953f
                                           timezone: .current,
                                           lookaheadHours: 12)
         agent.statusMessage = "Preview data"
